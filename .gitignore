--- conflicted
+++ resolved
@@ -7,12 +7,8 @@
 # ignore folders for prior tests
 fwi2d_geol_prior/
 fwi2d_smooth/
-<<<<<<< HEAD
-fwi3d_vpr/
+# fwi3d_vpr/
 # **/fwi3d_bp/
-=======
-/examples/fwi3d_vpr/fwi3d.py
->>>>>>> 903ea0ad
 
 # 3D FWI code related
 **/*tdwi*/
