--- conflicted
+++ resolved
@@ -1,119 +1,115 @@
-#####################################################################
-GeoPVI
-#####################################################################
-
-This package solves fully nonlinear Bayesian **Geo**\ physical inverse problems using **P**\ arametric **V**\ ariational **I**\ nference methods.
-
-In GeoPVI, a variational distribution is defined to approximate the Bayesian posterior probability distribution function (pdf) and is represented
-by parametric (semi-analytic) expressions. GeoPVI currently features automatic differentiation variational inference (ADVI), 
-physically structured variational inference (PSVI), normalising flows, and boosting variational inference (BVI). 
-Future updates will expand this package to incorporate other parametric variational methods that have been tested in geophysics. 
-
-
-Requirements
---------------
-numpy, torch, cython, dask, scipy
-
-
-Installation
-------------
-
-In the ``GeoPVI`` folder, run
-
-.. code-block:: sh
-
-    sh setup.sh install
-
-If you don't have permission to install GeoPVI into your Python environment, simply replace 
-
-.. code-block:: sh
-
-    pip install --user -e .
-
-in ``setup.sh``. The package is still in heavy development and can change rapidly. Therefore, it is recommended to install GeoPVI in an editable mode. 
-
-Alternatively, if you do not want to install the package, run
-
-.. code-block:: sh
-
-    sh setup.sh
-
-Then, you need to tell scripts which use the GeoPVI package where the package is. For example, run a script with
-
-.. code-block:: python
-
-    PYTHONPATH=/your/GeoPVI/path python fwi.py
-
-See examples in ``examples`` folder. 
-
-
-Get started
----------------------
-Two main components are required to perform Bayesian inversion using GeoPVI: 
-a function to estimate the posterior probability values and a variational distribution.
-
-.. code-block:: python
-    
-    def log_prob(m):
-        # Input array of samples m has a shape of (nsamples, ndim)
-<<<<<<< HEAD
-        # This function returns the log-posterior values for m
-=======
-        # This function outputs the log-posterior values for m
->>>>>>> 32b23fd1
-        # by summing logarithmic prior and likelihood values for m
-        logp = log_prior(m) + log_like(m)
-    return logp
-
-To define a variational distribution
-
-.. code-block:: python
-
-    from geopvi.nfvi.models import FlowsBasedDistribution
-    from geopvi.nfvi.flows import Linear, Real2Constr
-
-    flows = [Linear(dim, kernel = 'diagonal')]
-    flows.append(Real2Constr(lower = lowerbound , upper = upperbound))
-    variational_pdf = FlowsBasedDistribution(flows , base = 'Normal')
-
-This defines a variational distribution represented by mean field ADVI.
-
-GeoPVI provides a wrapper to perform variational inversion:
-
-.. code-block:: python
-
-    from geopvi.nfvi.models import VariationalInversion
-
-    inversion = VariationalInversion(variationalDistribution = variational_pdf, log_posterior = log_prob)
-    negative_elbo = inversion.update(n_iter = 1000, nsample = 10)
-
-which updates the variational distribution for 1000 iterations, with 10 samples per iteration for Monte Carlo integration.
-This returns the ``negative_elbo`` value for each iteration. 
-
-After training, posterior samples can be obtained by
-
-.. code-block:: python
-
-    samples = variational_pdf.sample(nsample = 2000)
-
-
-Documentation
----------------
-For comprehensive guides and examples on using GeoPVI, please check out GeoPVI user manual in ``doc`` folder and tutorials in ``examples/tutorials``.
-
-
-Examples
----------
-- For a complete 2D travel time tomography example, please see the example in ``examples/tomo2d``. 
-- For a complete 2D full waveform inversion example, please see the example in ``examples/fwi2d``. 
-- For an example implementation of 3D full waveform inversion, please see the example in ``examples/fwi3d``. Note
-  that this requires users to provide an external 3D FWI code to calculate misfit values and gradients. See details
-  in ``geopvi/fwi3d``.
-- Other implementation examples can be found in ``examples/tutorials``.
-
-
-References
-----------
-- Zhao, X., Curtis, A. & Zhang, X. (2022). Bayesian seismic tomography using normalizing flows. Geophysical Journal International, 228 (1), 213-239.
-- Zhao, X., & Curtis, A. (2024). Bayesian inversion, uncertainty analysis and interrogation using boosting variational inference. Journal of Geophysical Research: Solid Earth 129 (1), e2023JB027789
+#####################################################################
+GeoPVI
+#####################################################################
+
+This package solves fully nonlinear Bayesian **Geo**\ physical inverse problems using **P**\ arametric **V**\ ariational **I**\ nference methods.
+
+In GeoPVI, a variational distribution is defined to approximate the Bayesian posterior probability distribution function (pdf) and is represented
+by parametric (semi-analytic) expressions. GeoPVI currently features automatic differentiation variational inference (ADVI), 
+physically structured variational inference (PSVI), normalising flows, and boosting variational inference (BVI). 
+Future updates will expand this package to incorporate other parametric variational methods that have been tested in geophysics. 
+
+
+Requirements
+--------------
+numpy, torch, cython, dask, scipy
+
+
+Installation
+------------
+
+In the ``GeoPVI`` folder, run
+
+.. code-block:: sh
+
+    sh setup.sh install
+
+If you don't have permission to install GeoPVI into your Python environment, simply replace 
+
+.. code-block:: sh
+
+    pip install --user -e .
+
+in ``setup.sh``. The package is still in heavy development and can change rapidly. Therefore, it is recommended to install GeoPVI in an editable mode. 
+
+Alternatively, if you do not want to install the package, run
+
+.. code-block:: sh
+
+    sh setup.sh
+
+Then, you need to tell scripts which use the GeoPVI package where the package is. For example, run a script with
+
+.. code-block:: python
+
+    PYTHONPATH=/your/GeoPVI/path python fwi.py
+
+See examples in ``examples`` folder. 
+
+
+Get started
+---------------------
+Two main components are required to perform Bayesian inversion using GeoPVI: 
+a function to estimate the posterior probability values and a variational distribution.
+
+.. code-block:: python
+    
+    def log_prob(m):
+        # Input array of samples m has a shape of (nsamples, ndim)
+        # This function outputs the log-posterior values for m
+        # by summing logarithmic prior and likelihood values for m
+        logp = log_prior(m) + log_like(m)
+    return logp
+
+To define a variational distribution
+
+.. code-block:: python
+
+    from geopvi.nfvi.models import FlowsBasedDistribution
+    from geopvi.nfvi.flows import Linear, Real2Constr
+
+    flows = [Linear(dim, kernel = 'diagonal')]
+    flows.append(Real2Constr(lower = lowerbound , upper = upperbound))
+    variational_pdf = FlowsBasedDistribution(flows , base = 'Normal')
+
+This defines a variational distribution represented by mean field ADVI.
+
+GeoPVI provides a wrapper to perform variational inversion:
+
+.. code-block:: python
+
+    from geopvi.nfvi.models import VariationalInversion
+
+    inversion = VariationalInversion(variationalDistribution = variational_pdf, log_posterior = log_prob)
+    negative_elbo = inversion.update(n_iter = 1000, nsample = 10)
+
+which updates the variational distribution for 1000 iterations, with 10 samples per iteration for Monte Carlo integration.
+This returns the ``negative_elbo`` value for each iteration. 
+
+After training, posterior samples can be obtained by
+
+.. code-block:: python
+
+    samples = variational_pdf.sample(nsample = 2000)
+
+
+Documentation
+---------------
+For comprehensive guides and examples on using GeoPVI, please check out GeoPVI user manual in ``doc`` folder and tutorials in ``examples/tutorials``.
+
+
+Examples
+---------
+- For a complete 2D travel time tomography example, please see the example in ``examples/tomo2d``. 
+- For a complete 2D full waveform inversion example, please see the example in ``examples/fwi2d``. 
+- For an example implementation of 3D full waveform inversion, please see the example in ``examples/fwi3d``. Note
+  that this requires users to provide an external 3D FWI code to calculate misfit values and gradients. See details
+  in ``geopvi/fwi3d``.
+- Other implementation examples can be found in ``examples/tutorials``.
+
+
+References
+----------
+- Zhao, X., Curtis, A. & Zhang, X. (2022). Bayesian seismic tomography using normalizing flows. Geophysical Journal International, 228 (1), 213-239.
+- Zhao, X., & Curtis, A. (2024). Bayesian inversion, uncertainty analysis and interrogation using boosting variational inference. Journal of Geophysical Research: Solid Earth 129 (1), e2023JB027789
 - Zhao, X., & Curtis, A. (2024). Physically Structured Variational Inference for Bayesian Full Waveform Inversion. ESS Open archive.